# -*- encoding: utf-8 -*-
require 'spec_helper'
require 'contentful/management/space'
require 'contentful/management/client'
require 'contentful/management/asset'

module Contentful
  module Management
    describe Asset do
      let(:token) { '<ACCESS_TOKEN>' }
      let(:space_id) { 'yr5m0jky5hsh' }
      let(:asset_id) { '3PYa73pXXiAmKqm8eu4qOS' }
      let(:asset_id_2) { '5FDqplZoruAUGmiSa02asE' }

      let!(:client) { Client.new(token) }

      subject { Contentful::Management::Asset }

      describe '.all' do
        it 'returns a Contentful::Array' do
          vcr('asset/all') { expect(subject.all(space_id)).to be_kind_of Contentful::Management::Array }
        end
        it 'builds a Contentful::Management::Asset object' do
          vcr('asset/all') { expect(subject.all(space_id).first).to be_kind_of Contentful::Management::Asset }
        end
        it 'return limited number of assets with next_page' do
          vcr('asset/limited_assets_next_page') do
            assets = Contentful::Management::Asset.all('bfsvtul0c41g', limit: 20, skip: 2)
            expect(assets).to be_kind_of Contentful::Management::Array
            expect(assets.limit).to eq 20
            expect(assets.skip).to eq 2
            assets.next_page
          end
        end
      end

      describe '#find' do
        it 'returns a Contentful::Management::Asset' do
          vcr('asset/find') { expect(subject.find(space_id, asset_id)).to be_kind_of Contentful::Management::Asset }
        end
        it 'returns the asset for a given key' do
          vcr('asset/find') do
            asset = subject.find(space_id, asset_id)
            expect(asset.id).to eql asset_id
          end
        end
        it 'returns an error when content_type does not exists' do
          vcr('asset/find_not_found') do
            result = subject.find(space_id, 'not_exist')
            expect(result).to be_kind_of Contentful::Management::NotFound
          end
        end
      end

      describe '#destroy' do
        it 'returns Contentful::BadRequest error when content type is published' do
          vcr('asset/destroy_published') do
            result = subject.find(space_id, 'r7o2iuDeSc4UmioOuoKq6').destroy
            expect(result).to be_kind_of Contentful::Management::BadRequest
            expect(result.message).to eq 'Cannot deleted published'
          end
        end
        it 'returns true when asset is not published' do
          vcr('asset/destroy') do
            result = subject.find(space_id, 'r7o2iuDeSc4UmioOuoKq6').destroy
            expect(result).to eq true
          end
        end
      end

      describe '#unpublish' do
        it 'unpublish' do
          vcr('asset/unpublish') do
            asset = subject.find(space_id, asset_id_2)
            initial_version = asset.sys[:version]
            asset.unpublish
            expect(asset).to be_kind_of Contentful::Management::Asset
            expect(asset.sys[:version]).to eql initial_version + 1
          end
        end

        it 'returns BadRequest error when already unpublished' do
          vcr('asset/unpublish_already_unpublished') do
            result = subject.find(space_id, asset_id_2).unpublish
            expect(result).to be_kind_of Contentful::Management::BadRequest
            expect(result.message).to eq 'Not published'
          end
        end
      end

      describe '#publish' do
        it 'returns Contentful::Management::Asset' do
          vcr('asset/publish_after_create') do
            file1 = Contentful::Management::File.new
            file1.properties[:contentType] = 'image/jpeg'
            file1.properties[:fileName] = 'pic1.jpg'
            file1.properties[:upload] = 'https://upload.wikimedia.org/wikipedia/commons/c/c7/Gasometer_Berlin_Sch%C3%B6neberg_2011.jpg'

            asset = Contentful::Management::Asset.create(space_id,
                                                         title: 'titlebyCreateAPI',
                                                         description: 'descByAPI',
                                                         file: file1)
            expect(asset).to be_kind_of Contentful::Management::Asset
            asset.publish
            expect(asset.published?).to be_truthy
          end
        end


        it 'returns Contentful::Management::Asset' do
          vcr('asset/publish') do
            asset = subject.find(space_id, asset_id_2)
            initial_version = asset.sys[:version]
            asset.publish
            expect(asset).to be_kind_of Contentful::Management::Asset
            expect(asset.sys[:version]).to eql initial_version + 1
          end
        end
        it 'returns BadRequest error when already published' do
          vcr('asset/publish_already_published') do
            asset = subject.find(space_id, asset_id_2)
            asset.sys[:version] = -1
            result = asset.publish
            expect(result).to be_kind_of Contentful::Management::BadRequest
          end
        end
      end

      describe '#published?' do
        it 'returns true if asset is published' do
          vcr('asset/published_true') do
            asset = subject.find(space_id, asset_id)
            asset.publish
            expect(asset.published?).to be_truthy
          end
        end
        it 'returns false if asset is not published' do
          vcr('asset/published_false') do
            asset = subject.find(space_id, asset_id)
            asset.unpublish
            expect(asset.published?).to be_falsey
          end
        end
      end

      describe '#unarchive' do
        it 'unarchive the asset' do
          vcr('asset/unarchive') do
            asset = subject.find(space_id, asset_id_2)
            initial_version = asset.sys[:version]
            asset.unarchive
            expect(asset).to be_kind_of Contentful::Management::Asset
            expect(asset.sys[:version]).to eql initial_version + 1
          end
        end

        it 'returns BadRequest error when already unpublished' do
          vcr('asset/unarchive_already_unarchived') do
            result = subject.find(space_id, asset_id_2).unarchive
            expect(result).to be_kind_of Contentful::Management::BadRequest
          end
        end
      end

      describe '#archive' do
        it 'returns error when archive published asset' do
          vcr('asset/archive_published') do
            asset = subject.find(space_id, asset_id_2).archive
            expect(asset).to be_kind_of Contentful::Management::BadRequest
          end
        end

        it ' archive unpublished asset' do
          vcr('asset/archive') do
            asset = subject.find(space_id, asset_id_2)
            initial_version = asset.sys[:version]
            asset.archive
            expect(asset).to be_kind_of Contentful::Management::Asset
            expect(asset.sys[:version]).to eql initial_version + 1
          end
        end

        it 'returns BadRequest error when already unpublished' do
          vcr('asset/unarchive_already_unarchive') do
            result = subject.find(space_id, asset_id_2).unarchive
            expect(result).to be_kind_of Contentful::Management::BadRequest
          end
        end
      end

      describe '#archived?' do
        it 'returns true if asset is archive' do
          vcr('asset/archived_true') do
            asset = subject.find(space_id, asset_id_2)
            asset.archive
            expect(asset.archived?).to be_truthy
          end
        end
        it 'returns false if asset is not archive' do
          vcr('asset/archived_false') do
            asset = subject.find(space_id, asset_id_2)
            asset.unarchive
            expect(asset.archived?).to be_falsey
          end
        end
      end

      describe '#locale' do
        it 'returns default locale' do
          vcr('asset/locale') do
            asset = subject.find(space_id, asset_id_2)
            expect(asset.locale).to eq asset.default_locale
            expect(asset.title).to eq 'titlebyCreateAPI'
            expect(asset.description).to eq 'descByAPI'
          end
        end

        it 'set locale to given asset' do
          vcr('asset/set_locale') do
            asset = subject.find(space_id, asset_id_2)
            asset.locale = 'pl-Pl'
            expect(asset.sys[:locale]).to eq 'pl-Pl'
          end
        end
      end

      describe '.create' do
        it 'creates asset ' do
          vcr('asset/create') do
            file1 = Contentful::Management::File.new
            file1.properties[:contentType] = 'image/jpeg'
            file1.properties[:fileName] = 'pic1.jpg'
            file1.properties[:upload] = 'https://upload.wikimedia.org/wikipedia/commons/c/c7/Gasometer_Berlin_Sch%C3%B6neberg_2011.jpg'

            asset = Contentful::Management::Asset.create(space_id,
                                                         title: 'titlebyCreateAPI',
                                                         description: 'descByAPI',
                                                         file: file1)
            expect(asset).to be_kind_of Contentful::Management::Asset
            expect(asset.title).to eq 'titlebyCreateAPI'
            expect(asset.description).to eq 'descByAPI'
          end
        end

        it 'creates asset with specified locale ' do
          vcr('asset/create_with_locale') do
            file1 = Contentful::Management::File.new
            file1.properties[:contentType] = 'image/jpeg'
            file1.properties[:fileName] = 'pic1.jpg'
            file1.properties[:upload] = 'https://upload.wikimedia.org/wikipedia/commons/c/c7/Gasometer_Berlin_Sch%C3%B6neberg_2011.jpg'

            asset = Contentful::Management::Asset.create('bfsvtul0c41g',
                                                         title: 'Title PL',
                                                         description: 'Description PL',
                                                         file: file1, locale: 'pl-PL')
            expect(asset).to be_kind_of Contentful::Management::Asset
            expect(asset.title).to eq 'Title PL'
            expect(asset.description).to eq 'Description PL'
          end
        end

        it 'creates asset with custom ID' do
          vcr('asset/create_with_custom_id') do
            file = Contentful::Management::File.new
            file.properties[:contentType] = 'image/jpeg'
            file.properties[:fileName] = 'codequest.jpg'
            file.properties[:upload] = 'http://static.goldenline.pl/firm_logo/082/firm_225106_22f37f_small.jpg'

            asset = Contentful::Management::Asset.create(space_id,
                                                         id: 'codequest_id_test_custom',
                                                         title: 'titlebyCreateAPI_custom_id',
                                                         description: 'descByAPI_custom_id',
                                                         file: file)
            expect(asset).to be_kind_of Contentful::Management::Asset
            expect(asset.id).to eq 'codequest_id_test_custom'
            expect(asset.title).to eq 'titlebyCreateAPI_custom_id'
            expect(asset.description).to eq 'descByAPI_custom_id'
          end
        end
        it 'creates asset with duplicated custom ID' do
          vcr('asset/create_with_already_used_id') do
            file = Contentful::Management::File.new

            file.properties[:contentType] = 'image/jpeg'
            file.properties[:fileName] = 'codequest.jpg'
            file.properties[:upload] = 'http://static.goldenline.pl/firm_logo/082/firm_225106_22f37f_small.jpg'

            asset = Contentful::Management::Asset.create(space_id,
                                                         id: 'codequest_id_test_custom_id',
                                                         title: 'titlebyCreateAPI_custom_id',
                                                         description: 'descByAPI_custom_id',
                                                         file: file)
            expect(asset).to be_kind_of Contentful::Management::BadRequest
          end
        end
      end

      describe '#update' do
        it 'updates asset with default locale without file' do
          vcr('asset/update_with_default_locale_without_file') do
            asset = subject.find(space_id, '4DmT2j54pWY8ocimkEU6qS')
            asset.update(title: 'Title new', description: 'Description new')
            expect(asset).to be_kind_of Contentful::Management::Asset
            expect(asset.title).to eq 'Title new'
            expect(asset.description).to eq 'Description new'
          end
        end

        it 'updates asset with default locale with file' do
          vcr('asset/update_file') do

            file = Contentful::Management::File.new
            file.properties[:contentType] = 'image/jpeg'
            file.properties[:fileName] = 'codequest.jpg'
            file.properties[:upload] = 'http://static.goldenline.pl/firm_logo/082/firm_225106_22f37f_small.jpg'

            asset = subject.find(space_id, '4DmT2j54pWY8ocimkEU6qS')
            asset.update(file: file)
            expect(asset).to be_kind_of Contentful::Management::Asset
            expect(asset.file.properties[:fileName]).to eq 'codequest.jpg'
          end
        end

        it 'updates asset to specified locale' do
          vcr('asset/update_to_specified_locale') do
            file = Contentful::Management::File.new
            file.properties[:contentType] = 'image/jpeg'
            file.properties[:fileName] = 'codequest.jpg'
            file.properties[:upload] = 'http://static.goldenline.pl/firm_logo/082/firm_225106_22f37f_small.jpg'

            asset = subject.find(space_id, 'codequest_id_test_custom_id')
            asset.locale = 'pl'
            asset.update(title: 'updateTitlePl', description: 'updateDescPl', file: file)
            expect(asset).to be_kind_of Contentful::Management::Asset
            expect(asset.title).to eq 'updateTitlePl'
            expect(asset.description).to eq 'updateDescPl'
            expect(asset.file.properties[:fileName]).to eq 'codequest.jpg'
          end
        end
      end
      describe '#save' do
        it 'updated' do
          vcr('asset/save_update') do
            asset = Contentful::Management::Asset.find(space_id, '35Kt2tInIsoauo8sC82q04')
            asset.fields[:description] = 'Firmowe logo.'
            asset.save
            expect(asset).to be_kind_of Contentful::Management::Asset
            expect(asset.fields[:description]).to eq 'Firmowe logo.'
          end
        end
      end

      describe '#reload' do
        let(:space_id) { 'bfsvtul0c41g' }
        it 'update the current version of the object to the version on the system' do
          vcr('asset/reload') do
            asset = Contentful::Management::Asset.find(space_id, '8R4vbQXKbCkcSu26Wy2U0')
            asset.sys[:version] = 999
            update_asset = asset.update(title: 'Updated name')
            expect(update_asset).to be_kind_of Contentful::Management::BadRequest
            asset.reload
            update_asset = asset.update(title: 'Updated name')
            expect(update_asset).to be_kind_of Contentful::Management::Asset
            expect(update_asset.title).to eq 'Updated name'
          end
        end
      end

<<<<<<< HEAD
      describe '#image_url' do
        it 'empty_query' do
          asset = Contentful::Management::Asset.new
          asset.file = double('file', url: 'http://assets.com/asset.jpg')
          expect(asset.image_url).to eq 'http://assets.com/asset.jpg'
        end
        it 'with_params' do
          asset = Contentful::Management::Asset.new
          asset.file = double('file', url: 'http://assets.com/asset.jpg')
          expect(asset.image_url(w: 100, h: 100, fm: 'format', q: 1)).to eq 'http://assets.com/asset.jpg?w=100&h=100&fm=format&q=1'
        end
      end
=======
      describe '#process' do
        let(:space_id){'bfsvtul0c41g'}
        it 'process file after create an asset' do
          vcr('asset/process') do
            file = Contentful::Management::File.new
            file.properties[:contentType] = 'image/jpeg'
            file.properties[:fileName] = 'pic1.jpg'
            file.properties[:upload] = 'https://upload.wikimedia.org/wikipedia/commons/c/c7/Gasometer_Berlin_Sch%C3%B6neberg_2011.jpg'

            asset = subject.create(space_id, title: 'Asset title', description: 'Description', file: file)
            asset.process
            expect(asset).to be_kind_of Contentful::Management::Asset
            expect(asset.title).to eq 'Asset title'
          end
        end
      end

>>>>>>> 37599a92
    end
  end
end<|MERGE_RESOLUTION|>--- conflicted
+++ resolved
@@ -366,7 +366,6 @@
         end
       end
 
-<<<<<<< HEAD
       describe '#image_url' do
         it 'empty_query' do
           asset = Contentful::Management::Asset.new
@@ -379,7 +378,7 @@
           expect(asset.image_url(w: 100, h: 100, fm: 'format', q: 1)).to eq 'http://assets.com/asset.jpg?w=100&h=100&fm=format&q=1'
         end
       end
-=======
+
       describe '#process' do
         let(:space_id){'bfsvtul0c41g'}
         it 'process file after create an asset' do
@@ -397,7 +396,6 @@
         end
       end
 
->>>>>>> 37599a92
     end
   end
 end