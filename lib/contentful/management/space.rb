--- conflicted
+++ resolved
@@ -108,32 +108,7 @@
       # Allows listing all assets of space, creating new and finding one by id.
       # See README for details.
       def assets
-<<<<<<< HEAD
-        assets = nil
-
-        assets.instance_exec(self) do |space|
-          define_singleton_method(:all) do |attributes = {}|
-            Asset.all(space.id, attributes)
-          end
-
-          define_singleton_method(:find) do |asset_id|
-            Asset.find(space.id, asset_id)
-          end
-
-          define_singleton_method(:create) do |params|
-            Asset.create(space.id, params)
-          end
-
-          define_singleton_method(:new) do
-            asset = Asset.new
-            asset.sys[:space] = space
-            asset
-          end
-        end
-        assets
-=======
         SpaceAssetMethodsFactory.new(self)
->>>>>>> bc71b6c4
       end
 
       # Allows manipulation of entries in context of the current space
