--- conflicted
+++ resolved
@@ -205,8 +205,6 @@
         end
       end
 
-<<<<<<< HEAD
-=======
       def self.parse_objects_array(attributes, type)
         attributes.each_with_object([]) do |attr, arr|
           arr << case type
@@ -218,7 +216,6 @@
         end
       end
 
->>>>>>> 6e680897
       def self.fields_with_locale(content_type, attributes)
         locale = attributes[:locale] || content_type.sys[:space].default_locale
         fields = content_type.properties[:fields]
